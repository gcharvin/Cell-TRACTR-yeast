# Copyright (c) Facebook, Inc. and its affiliates. All Rights Reserved
import torch

from .backbone import build_backbone
from .deformable_detr import DeformableDETR, DeformablePostProcess
from .deformable_transformer import build_deforamble_transformer
from .detr import DETR, PostProcess, SetCriterion
from .detr_segmentation import (DeformableDETRSegm, DeformableDETRSegmTracking,
                                DETRSegm, DETRSegmTracking,
                                PostProcessPanoptic, PostProcessSegm)
from .detr_tracking import DeformableDETRTracking, DETRTracking
from .matcher import build_matcher
from .transformer import build_transformer


def build_model(args):
    if args.dataset == 'coco':
        num_classes = 91
    elif args.dataset == 'coco_panoptic':
        num_classes = 250
    elif args.dataset in ['coco_person', 'mot', 'mot_crowdhuman', 'crowdhuman', 'mot_coco_person']:
        # num_classes = 91
        num_classes = 20
        # num_classes = 1
    elif args.dataset == 'cells':
        num_classes = 1
    else:
        raise NotImplementedError

    device = torch.device(args.device)
    backbone = build_backbone(args)
    matcher = build_matcher(args)

    detr_kwargs = {
        'backbone': backbone,
        'num_classes': num_classes - 1 if args.focal_loss else num_classes,
        'num_queries': args.num_queries,
        'aux_loss': args.aux_loss,
        'overflow_boxes': args.overflow_boxes,
<<<<<<< HEAD
        'use_dab': args.use_dab}
=======
        'use_dab': args.use_dab,
        'group_object': args.group_object}
>>>>>>> c1a8966e

    tracking_kwargs = {
        'track_query_false_positive_prob': args.track_query_false_positive_prob,
        'track_query_false_negative_prob': args.track_query_false_negative_prob,
        'matcher': matcher,
        'backprop_prev_frame': args.track_backprop_prev_frame,}

    mask_kwargs = {
        'freeze_detr': args.freeze_detr,
        'return_intermediate_masks': args.return_intermediate_masks}

    if args.deformable:
        transformer = build_deforamble_transformer(args)

        detr_kwargs['transformer'] = transformer
        detr_kwargs['num_queries'] = args.num_queries
        detr_kwargs['num_feature_levels'] = args.num_feature_levels
        detr_kwargs['with_box_refine'] = args.with_box_refine
        detr_kwargs['two_stage'] = args.two_stage
        detr_kwargs['multi_frame_attention'] = args.multi_frame_attention
        detr_kwargs['multi_frame_encoding'] = args.multi_frame_encoding
        detr_kwargs['merge_frame_features'] = args.merge_frame_features

        if args.tracking:
            if args.masks:
                model = DeformableDETRSegmTracking(mask_kwargs, tracking_kwargs, detr_kwargs)
            else:
                model = DeformableDETRTracking(tracking_kwargs, detr_kwargs)
        else:
            if args.masks:
                model = DeformableDETRSegm(mask_kwargs, detr_kwargs)
            else:
                model = DeformableDETR(**detr_kwargs)
    else:
        transformer = build_transformer(args)

        detr_kwargs['transformer'] = transformer

        if args.tracking:
            if args.masks:
                model = DETRSegmTracking(mask_kwargs, tracking_kwargs, detr_kwargs)
            else:
                model = DETRTracking(tracking_kwargs, detr_kwargs)
        else:
            if args.masks:
                model = DETRSegm(mask_kwargs, detr_kwargs)
            else:
                model = DETR(**detr_kwargs)

    weight_dict = {'loss': args.loss_coef,
                   'loss_ce': args.bbox_loss_coef,
                   'loss_bbox': args.bbox_loss_coef,
                   'loss_giou': args.giou_loss_coef,}

    if args.masks:
        weight_dict["loss_mask"] = args.mask_loss_coef
        weight_dict["loss_dice"] = args.dice_loss_coef

    # TODO this is a hack
    if args.aux_loss:
        aux_weight_dict = {}
        for i in range(args.dec_layers - 1):
            aux_weight_dict.update({k + f'_{i}': v for k, v in weight_dict.items()})

        if args.two_stage:
            aux_weight_dict.update({k + f'_enc': v for k, v in weight_dict.items()})
        weight_dict.update(aux_weight_dict)


    losses = ['labels', 'boxes']
    if args.masks:
        losses.append('masks')

    criterion = SetCriterion(
        num_classes,
        matcher=matcher,
        weight_dict=weight_dict,
        eos_coef=args.eos_coef,
        losses=losses,
        focal_loss=args.focal_loss,
        focal_alpha=args.focal_alpha,
        focal_gamma=args.focal_gamma,
        tracking=args.tracking,
        track_query_false_positive_eos_weight=args.track_query_false_positive_eos_weight,
        args=args,)
    criterion.to(device)

    if args.focal_loss:
        postprocessors = {'bbox': DeformablePostProcess()}
    else:
        postprocessors = {'bbox': PostProcess()}
    if args.masks:
        postprocessors['segm'] = PostProcessSegm()
        if args.dataset == "coco_panoptic":
            is_thing_map = {i: i <= 90 for i in range(201)}
            postprocessors["panoptic"] = PostProcessPanoptic(is_thing_map, threshold=0.85)

    return model, criterion, postprocessors<|MERGE_RESOLUTION|>--- conflicted
+++ resolved
@@ -37,12 +37,8 @@
         'num_queries': args.num_queries,
         'aux_loss': args.aux_loss,
         'overflow_boxes': args.overflow_boxes,
-<<<<<<< HEAD
-        'use_dab': args.use_dab}
-=======
         'use_dab': args.use_dab,
         'group_object': args.group_object}
->>>>>>> c1a8966e
 
     tracking_kwargs = {
         'track_query_false_positive_prob': args.track_query_false_positive_prob,
